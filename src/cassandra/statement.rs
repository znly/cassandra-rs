use cassandra::batch::CustomPayload;
use cassandra::collection::List;
use cassandra::collection::Map;
// use decimal::d128;
use cassandra::collection::Set;
use cassandra::consistency::Consistency;
use cassandra::inet::Inet;
use cassandra::policy::retry::RetryPolicy;
use cassandra::result::CassResult;
use cassandra::tuple::Tuple;
use cassandra::user_type::UserType;
use cassandra::util::Protected;
use cassandra::uuid::Uuid;
use cassandra::error::*;

use cassandra_sys::CassStatement as _Statement;
use cassandra_sys::cass_false;
use cassandra_sys::cass_statement_add_key_index;
use cassandra_sys::cass_statement_bind_bool;
use cassandra_sys::cass_statement_bind_bool_by_name;
use cassandra_sys::cass_statement_bind_bytes;
use cassandra_sys::cass_statement_bind_bytes_by_name;
use cassandra_sys::cass_statement_bind_collection;
use cassandra_sys::cass_statement_bind_collection_by_name;
use cassandra_sys::cass_statement_bind_decimal;
use cassandra_sys::cass_statement_bind_decimal_by_name;
use cassandra_sys::cass_statement_bind_double;
use cassandra_sys::cass_statement_bind_double_by_name;
use cassandra_sys::cass_statement_bind_float;
use cassandra_sys::cass_statement_bind_float_by_name;
use cassandra_sys::cass_statement_bind_inet;
use cassandra_sys::cass_statement_bind_inet_by_name;
use cassandra_sys::cass_statement_bind_int16;
use cassandra_sys::cass_statement_bind_int16_by_name;
use cassandra_sys::cass_statement_bind_int32;
use cassandra_sys::cass_statement_bind_int32_by_name;
use cassandra_sys::cass_statement_bind_int64;
use cassandra_sys::cass_statement_bind_int64_by_name;
use cassandra_sys::cass_statement_bind_int8;
use cassandra_sys::cass_statement_bind_int8_by_name;
use cassandra_sys::cass_statement_bind_null;
use cassandra_sys::cass_statement_bind_null_by_name;
use cassandra_sys::cass_statement_bind_string;
use cassandra_sys::cass_statement_bind_string_by_name;
use cassandra_sys::cass_statement_bind_tuple;
use cassandra_sys::cass_statement_bind_tuple_by_name;
use cassandra_sys::cass_statement_bind_uint32;
use cassandra_sys::cass_statement_bind_uint32_by_name;
use cassandra_sys::cass_statement_bind_user_type;
use cassandra_sys::cass_statement_bind_user_type_by_name;
use cassandra_sys::cass_statement_bind_uuid;
use cassandra_sys::cass_statement_bind_uuid_by_name;
use cassandra_sys::cass_statement_free;
use cassandra_sys::cass_statement_new;
use cassandra_sys::cass_statement_set_consistency;
use cassandra_sys::cass_statement_set_custom_payload;
use cassandra_sys::cass_statement_set_keyspace;
use cassandra_sys::cass_statement_set_paging_size;
use cassandra_sys::cass_statement_set_paging_state;
use cassandra_sys::cass_statement_set_paging_state_token;
use cassandra_sys::cass_statement_set_retry_policy;
use cassandra_sys::cass_statement_set_serial_consistency;
use cassandra_sys::cass_statement_set_timestamp;
use cassandra_sys::cass_statement_set_request_timeout;
use cassandra_sys::cass_true;
use cassandra_sys::CASS_UINT64_MAX;

use std::ffi::CString;
use time::Duration;
/// A statement object is an executable query. It represents either a regular
/// (adhoc) statement or a prepared statement. It maintains the queries' parameter
/// values along with query options (consistency level, paging state, etc.)
///
/// <b>Note:</b> Parameters for regular queries are not supported by the binary protocol
/// version 1.
#[derive(Debug)]
pub struct Statement(*mut _Statement);

// The underlying C type has no thread-local state, but does not support access
// from multiple threads: https://datastax.github.io/cpp-driver/topics/#thread-safety
unsafe impl Send for Statement {}

impl Protected<*mut _Statement> for Statement {
    fn inner(&self) -> *mut _Statement { self.0 }
    fn build(inner: *mut _Statement) -> Self { Statement(inner) }
}

#[macro_export]
macro_rules! stmt {
    ( $( $x:expr ),*) => {
        {
            $(
        	let query = $x;
        	let param_count = query.matches("?").count();
        	let statement = Statement::new(query, param_count);
            )*
            statement
        }
    };
}

// statement,
// 	key,
// 	i % 2 == 0,
// 	i as f32 / 2.0f32,
// 	i as f64 / 200.0,
// 	i as i32 * 10,
// 	i as i64 * 100);


impl Drop for Statement {
    /// Frees a statement instance. Statements can be immediately freed after
    /// being prepared, executed or added to a batch.
    fn drop(&mut self) { unsafe { self.free() } }
}

/// All Rust types that can be bound to a cassandra statement
/// //FIXME not yet implemented
// pub enum CassBindable {
//
// }
/// Any rust type that can have a default bind implementation
pub trait BindRustType<T> {
    /// binds a rust type to C* by index
    fn bind(&mut self, index: usize, value: T) -> Result<&mut Statement>;
    /// binds a rust type to C* by name
    fn bind_by_name(&mut self, col: &str, value: T) -> Result<&mut Statement>;
}

impl BindRustType<bool> for Statement {
    fn bind(&mut self, index: usize, value: bool) -> Result<&mut Self> { self.bind_bool(index, value) }

    fn bind_by_name(&mut self, col: &str, value: bool) -> Result<&mut Self> { self.bind_bool_by_name(col, value) }
}

impl BindRustType<f32> for Statement {
    fn bind(&mut self, index: usize, value: f32) -> Result<&mut Self> { self.bind_float(index, value) }

    fn bind_by_name(&mut self, col: &str, value: f32) -> Result<&mut Self> { self.bind_float_by_name(col, value) }
}

impl BindRustType<f64> for Statement {
    fn bind(&mut self, index: usize, value: f64) -> Result<&mut Self> { self.bind_double(index, value) }

    fn bind_by_name(&mut self, col: &str, value: f64) -> Result<&mut Self> { self.bind_double_by_name(col, value) }
}

impl BindRustType<i32> for Statement {
    fn bind(&mut self, index: usize, value: i32) -> Result<&mut Self> { self.bind_int32(index, value) }

    fn bind_by_name(&mut self, col: &str, value: i32) -> Result<&mut Self> { self.bind_int32_by_name(col, value) }
}

impl BindRustType<i64> for Statement {
    fn bind(&mut self, index: usize, value: i64) -> Result<&mut Self> { self.bind_int64(index, value) }

    fn bind_by_name(&mut self, col: &str, value: i64) -> Result<&mut Self> { self.bind_int64_by_name(col, value) }
}

impl<'a> BindRustType<&'a str> for Statement {
    fn bind(&mut self, index: usize, value: &str) -> Result<&mut Self> { self.bind_string(index, value) }

    fn bind_by_name(&mut self, col: &str, value: &str) -> Result<&mut Self> { self.bind_string_by_name(col, value) }
}

impl BindRustType<Set> for Statement {
    fn bind(&mut self, index: usize, value: Set) -> Result<&mut Self> { self.bind_set(index, value) }

    fn bind_by_name(&mut self, col: &str, value: Set) -> Result<&mut Self> { self.bind_set_by_name(col, value) }
}

impl BindRustType<Uuid> for Statement {
    fn bind(&mut self, index: usize, value: Uuid) -> Result<&mut Self> { self.bind_uuid(index, value) }

    fn bind_by_name(&mut self, col: &str, value: Uuid) -> Result<&mut Self> { self.bind_uuid_by_name(col, value) }
}

impl BindRustType<Map> for Statement {
    fn bind(&mut self, index: usize, value: Map) -> Result<&mut Self> { self.bind_map(index, value) }

    fn bind_by_name(&mut self, col: &str, value: Map) -> Result<&mut Self> { self.bind_map_by_name(col, value) }
}

impl BindRustType<Vec<u8>> for Statement {
    fn bind(&mut self, index: usize, value: Vec<u8>) -> Result<&mut Self> { self.bind_bytes(index, value) }

    fn bind_by_name(&mut self, col: &str, value: Vec<u8>) -> Result<&mut Self> { self.bind_bytes_by_name(col, value) }
}

impl Statement {
    /// Creates a new query statement.
    pub fn new(query: &str, parameter_count: usize) -> Self {
        unsafe {
            let query_cstr = CString::new(query).expect("must be utf8");
            Statement(cass_statement_new(query_cstr.as_ptr(),
                                         parameter_count))
        }
    }

    unsafe fn free(&mut self) { cass_statement_free(self.0) }

    //    ///Binds an arbitrary CassBindable type to a cassandra statement
    //    ///FIXME not yet implemented
    //    pub fn bind(&mut self, params: Vec<CassBindable>) {
    //        let _ = params;
    //        unimplemented!();
    //    }

    /// Adds a key index specifier to this a statement.
    /// When using token-aware routing, this can be used to tell the driver which
    /// parameters within a non-prepared, parameterized statement are part of
    /// the partition key.
    ///
    /// Use consecutive calls for composite partition keys.
    ///
    /// This is not necessary for prepared statements, as the key
    /// parameters are determined in the metadata processed in the prepare phase.
    pub fn add_key_index(&mut self, index: usize) -> Result<&mut Self> {
        unsafe { cass_statement_add_key_index(self.0, index).to_result(self) }
    }

    /// Sets the statement's keyspace for use with token-aware routing.
    ///
    /// This is not necessary for prepared statements, as the keyspace
    /// is determined in the metadata processed in the prepare phase.
    pub fn set_keyspace(&mut self, keyspace: String) -> Result<&mut Self> {
        unsafe {
            let keyspace_cstr = CString::new(keyspace)?;
            cass_statement_set_keyspace(self.0,
<<<<<<< HEAD
                                        CString::new(keyspace)?.as_ptr())
=======
                                        keyspace_cstr.as_ptr())
>>>>>>> 9afaa31c
                .to_result(self)
        }
    }

    /// Sets the statement's consistency level.
    ///
    /// <b>Default:</b> CASS_CONSISTENCY_LOCAL_ONE
    pub fn set_consistency(&mut self, consistency: Consistency) -> Result<&mut Self> {
        unsafe {
            cass_statement_set_consistency(self.0, consistency.inner())
                .to_result(self)
        }
    }

    /// Sets the statement's serial consistency level.
    ///
    /// <b>Default:</b> Not set
    pub fn set_serial_consistency(&mut self, serial_consistency: Consistency) -> Result<&mut Self> {
        unsafe {
            cass_statement_set_serial_consistency(self.0, serial_consistency.inner())
                .to_result(self)
        }
    }

    /// Sets the statement's page size.
    ///
    /// <b>Default:</b> -1 (Disabled)
    pub fn set_paging_size(&mut self, page_size: i32) -> Result<&mut Self> {
        unsafe { cass_statement_set_paging_size(self.0, page_size).to_result(self) }
    }

    /// Sets the statement's paging state. This can be used to get the next page of
    /// data in a multi-page query.
    pub fn set_paging_state(&mut self, result: CassResult) -> Result<&mut Self> {
        unsafe { cass_statement_set_paging_state(self.0, result.inner()).to_result(self) }
    }

    /// Sets the statement's paging state.  This can be used to get the next page of
    /// data in a multi-page query.
    ///
    /// <b>Warning:</b> The paging state should not be exposed to or come from
    /// untrusted environments. The paging state could be spoofed and potentially
    /// used to gain access to other data.
    pub fn set_paging_state_token(&mut self, paging_state: &str) -> Result<&mut Self> {
        unsafe {
            cass_statement_set_paging_state_token(self.0,
                                                  paging_state.as_ptr() as *const i8,
                                                  paging_state.len())
                .to_result(self)
        }
    }

    /// Sets the statement's timestamp.
    pub fn set_timestamp(&mut self, timestamp: i64) -> Result<&mut Self> {
        unsafe {
            cass_statement_set_timestamp(self.0, timestamp)
                .to_result(self)
        }
    }

    /// Sets the statement's timeout for waiting for a response from a node.
    /// Some(Duration::milliseconds(0)) sets no timeout, and None disables it
    /// (to use the cluster-level request timeout).
    pub fn set_statement_request_timeout(&mut self, timeout: Option<Duration>) -> &mut Self {
        unsafe {
            let timeout_millis = match timeout {
                None => CASS_UINT64_MAX as u64,
                Some(time) => time.num_milliseconds() as u64,
            };
            cass_statement_set_request_timeout(self.0, timeout_millis);
        }
        self
    }

    /// Sets the statement's retry policy.
    pub fn set_retry_policy(&mut self, retry_policy: RetryPolicy) -> Result<&mut Self> {
        unsafe {
            cass_statement_set_retry_policy(self.0, retry_policy.inner())
                .to_result(self)
        }
    }

    /// Sets the statement's custom payload.
    pub fn set_custom_payload(&mut self, payload: CustomPayload) -> Result<&mut Self> {
        unsafe {
            cass_statement_set_custom_payload(self.0, payload.inner())
                .to_result(self)
        }
    }

    /// Binds null to a query or bound statement at the specified index.
    pub fn bind_null(&mut self, index: usize) -> Result<&mut Self> {
        unsafe {
            cass_statement_bind_null(self.0, index)
                .to_result(self)
        }
    }

    /// Binds a null to all the values with the specified name.
    ///
    /// This can only be used with statements created by
    /// cass_prepared_bind().
    pub fn bind_null_by_name(&mut self, name: &str) -> Result<&mut Self> {
        unsafe {
            let name_cstr = CString::new(name)?;
            cass_statement_bind_null_by_name(self.0, name_cstr.as_ptr())
                .to_result(self)
        }
    }

    /// Binds a "tinyint" to a query or bound statement at the specified index.
    pub fn bind_int8(&mut self, index: usize, value: i8) -> Result<&mut Self> {
        unsafe {
            cass_statement_bind_int8(self.0, index, value)
                .to_result(self)
        }
    }

    /// Binds a "tinyint" to all the values with the specified name.
    pub fn bind_int8_by_name(&mut self, name: &str, value: i8) -> Result<&mut Self> {
        unsafe {
            let name_cstr = CString::new(name)?;
            cass_statement_bind_int8_by_name(self.0,
                                             name_cstr.as_ptr(),
                                             value)
                .to_result(self)
        }
    }

    /// Binds an "smallint" to a query or bound statement at the specified index.
    pub fn bind_int16(&mut self, index: usize, value: i16) -> Result<&mut Self> {
        unsafe {
            cass_statement_bind_int16(self.0, index, value)
                .to_result(self)
        }
    }

    /// Binds a "smallint" to all the values with the specified name.
    pub fn bind_int16_by_name(&mut self, name: &str, value: i16) -> Result<&mut Self> {
        unsafe {
            let name_cstr = CString::new(name)?;
            cass_statement_bind_int16_by_name(self.0,
                                              name_cstr.as_ptr(),
                                              value)
                .to_result(self)
        }
    }

    /// Binds an "int" to a query or bound statement at the specified index.
    pub fn bind_int32(&mut self, index: usize, value: i32) -> Result<&mut Self> {
        unsafe {
            cass_statement_bind_int32(self.0, index, value)
                .to_result(self)
        }
    }

    /// Binds an "int" to all the values with the specified name.
    pub fn bind_int32_by_name(&mut self, name: &str, value: i32) -> Result<&mut Self> {
        unsafe {
            let name_cstr = CString::new(name)?;
            cass_statement_bind_int32_by_name(self.0,
                                              name_cstr.as_ptr(),
                                              value)
                .to_result(self)
        }
    }

    /// Binds a "date" to a query or bound statement at the specified index.
    pub fn bind_uint32(&mut self, index: usize, value: u32) -> Result<&mut Self> {
        unsafe {
            cass_statement_bind_uint32(self.0, index, value)
                .to_result(self)
        }
    }

    /// Binds a "date" to all the values with the specified name.
    ///
    /// This can only be used with statements created by
    /// cass_prepared_bind().
    pub fn bind_uint32_by_name(&mut self, name: &str, value: u32) -> Result<&mut Self> {
        unsafe {
            let name_cstr = CString::new(name)?;
            cass_statement_bind_uint32_by_name(self.0,
                                               name_cstr.as_ptr(),
                                               value)
                .to_result(self)
        }
    }

    /// Binds a "bigint", "counter", "timestamp" or "time" to a query or
    /// bound statement at the specified index.
    pub fn bind_int64(&mut self, index: usize, value: i64) -> Result<&mut Self> {
        unsafe {
            cass_statement_bind_int64(self.0, index, value)
                .to_result(self)
        }
    }

    /// Binds a "bigint", "counter", "timestamp" or "time" to all values
    /// with the specified name.
    pub fn bind_int64_by_name(&mut self, name: &str, value: i64) -> Result<&mut Self> {
        unsafe {
            let name_cstr = CString::new(name)?;
            cass_statement_bind_int64_by_name(self.0,
                                              name_cstr.as_ptr(),
                                              value)
                .to_result(self)
        }
    }

    /// Binds a "float" to a query or bound statement at the specified index.
    pub fn bind_float(&mut self, index: usize, value: f32) -> Result<&mut Self> {
        unsafe {
            cass_statement_bind_float(self.0, index, value)
                .to_result(self)
        }
    }

    /// Binds a "float" to all the values with the specified name.
    ///
    /// This can only be used with statements created by
    /// cass_prepared_bind().
    pub fn bind_float_by_name(&mut self, name: &str, value: f32) -> Result<&mut Self> {
        unsafe {
            let name_cstr = CString::new(name)?;
            cass_statement_bind_float_by_name(self.0,
                                              name_cstr.as_ptr(),
                                              value)
                .to_result(self)
        }
    }

    /// Binds a "double" to a query or bound statement at the specified index.
    pub fn bind_double(&mut self, index: usize, value: f64) -> Result<&mut Self> {
        unsafe {
            cass_statement_bind_double(self.0, index, value)
                .to_result(self)
        }
    }

    /// Binds a "double" to all the values with the specified name.
    ///
    /// This can only be used with statements created by
    /// cass_prepared_bind().
    pub fn bind_double_by_name(&mut self, name: &str, value: f64) -> Result<&mut Self> {
        unsafe {
            let name_cstr = CString::new(name)?;
            cass_statement_bind_double_by_name(self.0,
                                               name_cstr.as_ptr(),
                                               value)
                .to_result(self)
        }
    }

    /// Binds a "boolean" to a query or bound statement at the specified index.
    pub fn bind_bool(&mut self, index: usize, value: bool) -> Result<&mut Self> {
        unsafe {
            cass_statement_bind_bool(self.0, index, if value { cass_true } else { cass_false })
                .to_result(self)
        }
    }

    /// Binds a "boolean" to all the values with the specified name.
    ///
    /// This can only be used with statements created by
    /// cass_prepared_bind().
    pub fn bind_bool_by_name(&mut self, name: &str, value: bool) -> Result<&mut Self> {
        unsafe {
            let name_cstr = CString::new(name)?;
            cass_statement_bind_bool_by_name(self.0,
                                             name_cstr.as_ptr(),
                                             if value { cass_true } else { cass_false })
                .to_result(self)
        }
    }

    /// Binds an "ascii", "text" or "varchar" to a query or bound statement
    /// at the specified index.
    pub fn bind_string(&mut self, index: usize, value: &str) -> Result<&mut Self> {
        unsafe {
            let value_cstr = CString::new(value)?;
            cass_statement_bind_string(self.0,
                                       index,
                                       value_cstr.as_ptr())
                .to_result(self)
        }
    }

    /// Binds an "ascii", "text" or "varchar" to all the values
    /// with the specified name.
    ///
    /// This can only be used with statements created by
    /// cass_prepared_bind().
    pub fn bind_string_by_name(&mut self, name: &str, value: &str) -> Result<&mut Self> {
        unsafe {
            let name_cstr = CString::new(name)?;
            let value_cstr = CString::new(value)?;
            cass_statement_bind_string_by_name(self.0,
                                               name_cstr.as_ptr(),
                                               value_cstr.as_ptr())
                .to_result(self)

        }
    }

    /// Binds a "blob", "varint" or "custom" to a query or bound statement at the specified index.
    pub fn bind_bytes(&mut self, index: usize, value: Vec<u8>) -> Result<&mut Self> {
        unsafe {
            cass_statement_bind_bytes(self.0, index, value.as_ptr(), value.len())
                .to_result(self)
        }
    }

    /// Binds a "blob", "varint" or "custom" to all the values with the
    /// specified name.
    ///
    /// This can only be used with statements created by
    /// cass_prepared_bind().
    pub fn bind_bytes_by_name(&mut self, name: &str, mut value: Vec<u8>) -> Result<&mut Self> {
        unsafe {
            let name_cstr = CString::new(name)?;
            cass_statement_bind_bytes_by_name(self.0,
                                              name_cstr.as_ptr(),
                                              value.as_mut_ptr(),
                                              value.len())
                .to_result(self)
        }
    }

    /// Binds a "uuid" or "timeuuid" to a query or bound statement at the specified index.
    pub fn bind_uuid(&mut self, index: usize, value: Uuid) -> Result<&mut Self> {
        unsafe {
            cass_statement_bind_uuid(self.0, index, value.inner())
                .to_result(self)
        }
    }

    /// Binds a "uuid" or "timeuuid" to all the values
    /// with the specified name.
    ///
    /// This can only be used with statements created by
    /// cass_prepared_bind().
    pub fn bind_uuid_by_name(&mut self, name: &str, value: Uuid) -> Result<&mut Self> {
        unsafe {
            let name_cstr = CString::new(name)?;
            cass_statement_bind_uuid_by_name(self.0,
                                             name_cstr.as_ptr(),
                                             value.inner())
                .to_result(self)
        }
    }

    /// Binds an "inet" to a query or bound statement at the specified index.
    pub fn bind_inet(&mut self, index: usize, value: Inet) -> Result<&mut Self> {
        unsafe {
            cass_statement_bind_inet(self.0, index, value.inner())
                .to_result(self)
        }
    }

    /// Binds an "inet" to all the values with the specified name.
    pub fn bind_inet_by_name(&mut self, name: &str, value: Inet) -> Result<&mut Self> {
        unsafe {
            let name_cstr = CString::new(name)?;
            cass_statement_bind_inet_by_name(self.0,
                                             name_cstr.as_ptr(),
                                             value.inner())
                .to_result(self)
        }
    }


    // 	///Bind a "decimal" to a query or bound statement at the specified index.
    //    pub fn bind_decimal(&self,
    //                                index: i32,
    //                                value: d128)
    //                                -> Result<&mut Self, CassError> {
    //            unsafe {
    //                CassError::build(
    //                    cass_statement_bind_decimal(
    //                        self.0,
    //                        index,
    //                        value
    //                    )
    //                ).wrap(&mut self)
    //            }
    //        }

    // Binds a "decimal" to all the values with the specified name.
    //
    // This can only be used with statements created by
    // cass_prepared_bind().
    //    pub fn bind_decimal_by_name<'a>(&'a self,
    //                                    name: &str,
    //                                    value: String)
    //                                    -> Result<&'a Self, CassError> {
    //        unsafe {
    //            let name = CString::new(name).unwrap();
    //            CassError::build(
    //            cass_statement_bind_decimal_by_name(
    //                self.0,
    //                name.as_ptr(),
    //                value
    //            )
    //        ).wrap(&self)
    //        }
    //    }

    /// Bind a "map" to a query or bound statement at the specified index.
    pub fn bind_map(&mut self, index: usize, map: Map) -> Result<&mut Self> {
        unsafe {
            cass_statement_bind_collection(self.0, index, map.inner())
                .to_result(self)
        }
    }

    /// Bind a "map" to all the values with the
    /// specified name.
    ///
    /// This can only be used with statements created by
    /// cass_prepared_bind().
    pub fn bind_map_by_name(&mut self, name: &str, map: Map) -> Result<&mut Self> {
        unsafe {
            let name_cstr = CString::new(name)?;
            cass_statement_bind_collection_by_name(self.0,
                                                   name_cstr.as_ptr(),
                                                   map.inner())
                .to_result(self)
        }
    }
    /// Bind a "set" to a query or bound statement at the specified index.
    pub fn bind_set(&mut self, index: usize, collection: Set) -> Result<&mut Self> {
        unsafe {
            cass_statement_bind_collection(self.0, index, collection.inner())
                .to_result(self)
        }
    }

    /// Bind a "set" to all the values with the
    /// specified name.
    ///
    /// This can only be used with statements created by
    /// cass_prepared_bind().
    pub fn bind_set_by_name(&mut self, name: &str, collection: Set) -> Result<&mut Self> {
        unsafe {
            let name_cstr = CString::new(name)?;
            cass_statement_bind_collection_by_name(self.0,
                                                   name_cstr.as_ptr(),
                                                   collection.inner())
                .to_result(self)
        }
    }

    /// Bind a "list" to a query or bound statement at the specified index.
    pub fn bind_list(&mut self, index: usize, collection: List) -> Result<&mut Self> {
        unsafe {
            cass_statement_bind_collection(self.0, index, collection.inner())
                .to_result(self)
        }
    }

    /// Bind a "list" to all the values with the
    /// specified name.
    ///
    /// This can only be used with statements created by
    /// cass_prepared_bind().
    pub fn bind_list_by_name(&mut self, name: &str, collection: List) -> Result<&mut Self> {
        unsafe {
            let name_cstr = CString::new(name)?;
            cass_statement_bind_collection_by_name(self.0,
                                                   name_cstr.as_ptr(),
                                                   collection.inner())
                .to_result(self)
        }
    }

    /// Bind a "tuple" to a query or bound statement at the specified index.
    pub fn bind_tuple(&mut self, index: usize, value: Tuple) -> Result<&mut Self> {
        unsafe {
            cass_statement_bind_tuple(self.0, index, value.inner())
                .to_result(self)
        }
    }

    /// Bind a "tuple" to all the values with the specified name.
    ///
    /// This can only be used with statements created by
    /// cass_prepared_bind().
    pub fn bind_tuple_by_name(&mut self, name: &str, value: Tuple) -> Result<&mut Self> {
        unsafe {
            let name_cstr = CString::new(name)?;
            cass_statement_bind_tuple_by_name(self.0,
                                              name_cstr.as_ptr(),
                                              value.inner())
                .to_result(self)
        }
    }

    /// Bind a user defined type to a query or bound statement at the
    /// specified index.
    pub fn bind_user_type(&mut self, index: usize, value: &UserType) -> Result<&mut Self> {
        unsafe {
            cass_statement_bind_user_type(self.0, index, value.inner())
                .to_result(self)
        }
    }

    /// Bind a user defined type to a query or bound statement with the
    /// specified name.
    pub fn bind_user_type_by_name(&mut self, name: &str, value: &UserType) -> Result<&mut Self> {
        unsafe {
            let name_cstr = CString::new(name)?;
            cass_statement_bind_user_type_by_name(self.0,
                                                  name_cstr.as_ptr(),
                                                  value.inner())
                .to_result(self)
        }
    }
}<|MERGE_RESOLUTION|>--- conflicted
+++ resolved
@@ -227,11 +227,7 @@
         unsafe {
             let keyspace_cstr = CString::new(keyspace)?;
             cass_statement_set_keyspace(self.0,
-<<<<<<< HEAD
-                                        CString::new(keyspace)?.as_ptr())
-=======
                                         keyspace_cstr.as_ptr())
->>>>>>> 9afaa31c
                 .to_result(self)
         }
     }
